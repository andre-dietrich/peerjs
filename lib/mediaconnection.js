/**
 * Wraps the streaming interface between two Peers.
 */
function MediaConnection(peer, provider, options) {
  if (!(this instanceof MediaConnection)) return new MediaConnection(peer, provider, options);
  EventEmitter.call(this);

  this.options = util.extend({}, options);

  this.open = false;
  this.type = 'media';
  this.peer = peer;
  this.provider = provider;

  this.metadata = this.options.metadata;
  this.localStream = this.options._stream;

  this.id = this.options.connectionId || MediaConnection._idPrefix + util.randomToken();
  if (this.localStream) {
    Negotiator.startConnection(
      this,
      {_stream: this.localStream, originator: true}
    );
  }
};

util.inherits(MediaConnection, EventEmitter);

MediaConnection._idPrefix = 'mc_';

MediaConnection.prototype.addStream = function(remoteStream) {
  util.log('Receiving stream', remoteStream);

  this.remoteStream = remoteStream;
  this.emit('stream', remoteStream); // Should we call this `open`?
  this.open = true;
};

MediaConnection.prototype.handleMessage = function(message) {
  var payload = message.payload;

  switch (message.type) {
    case 'ANSWER':
      // Forward to negotiator
      Negotiator.handleSDP(message.type, this, payload.sdp);
      break;
    case 'CANDIDATE':
      Negotiator.handleCandidate(this, payload.candidate);
      break;
    default:
      util.warn('Unrecognized message type:', message.type, 'from peer:', this.peer);
      break;
  }
}

MediaConnection.prototype.answer = function(stream) {
  if (this.localStream) {
    // Throw some error.
    return;
  }

  this.options._payload._stream = stream;

  this.localStream = stream;
  Negotiator.startConnection(
    this,
    this.options._payload
  )
};

/**
 * Exposed functionality for users.
 */

/** Allows user to close connection. */
MediaConnection.prototype.close = function() {
<<<<<<< HEAD
  if (!this.open) {
    return;
=======
  // TODO: actually close PC.
  if (this.open) {
    this.open = false;
    this.emit('close')
>>>>>>> 5d33ad3c
  }
  this.open = false;
  Negotiator.cleanup(this);
  this.emit('close')
};<|MERGE_RESOLUTION|>--- conflicted
+++ resolved
@@ -74,15 +74,8 @@
 
 /** Allows user to close connection. */
 MediaConnection.prototype.close = function() {
-<<<<<<< HEAD
   if (!this.open) {
     return;
-=======
-  // TODO: actually close PC.
-  if (this.open) {
-    this.open = false;
-    this.emit('close')
->>>>>>> 5d33ad3c
   }
   this.open = false;
   Negotiator.cleanup(this);
